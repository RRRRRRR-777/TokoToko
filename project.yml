name: TekuToko
options:
  bundleIdPrefix: com.RRRRRRR777
  deploymentTarget:
    iOS: 15.0
  xcodeVersion: "16.1"
  createIntermediateGroups: true
  usesTabs: false
  indentWidth: 2
  tabWidth: 2

fileGroups:
  - README.md
  - project.yml
  - .swiftlint.yml
  - CLAUDE.md
  - .gitignore
  - buildServer.json
  - firebase.json
  - firestore.indexes.json
  - firestore.rules
  - storage.rules
  - Info.plist
  - ci_scripts

targetTemplates:
  CommonSettings:
    settings:
      base:
        DEVELOPMENT_TEAM: ${DEVELOPMENT_TEAM}

packages:
  Firebase:
    url: https://github.com/firebase/firebase-ios-sdk.git
    from: 11.0.0
  GoogleSignIn:
    url: https://github.com/google/GoogleSignIn-iOS
    from: 8.0.0
  ViewInspector:
    url: https://github.com/nalexn/ViewInspector.git
    from: 0.10.2
  Yams:
    url: https://github.com/jpsim/Yams.git
    from: 5.1.0
targets:
  TekuToko:
    type: application
    platform: iOS
    deploymentTarget:
      iOS: 15.0
    supportedDestinations: [iOS]
    sources:
      - path: TekuToko
        excludes:
          - "Preview Content"
    resources:
      - path: TekuToko/Preview Content
      - path: TekuToko/Assets.xcassets
      - path: TekuToko/GoogleService-Info.plist
      - path: Documentation.docc
      - path: TekuToko/Resources
    templates: [CommonSettings]
    dependencies:
      - package: Firebase
        product: FirebaseAnalytics
      - package: Firebase
        product: FirebaseCore
      - package: Firebase
        product: FirebaseAuth
      - package: Firebase
        product: FirebaseFirestore
      - package: Firebase
        product: FirebaseStorage
      - package: GoogleSignIn
        product: GoogleSignIn
      - package: Yams
        product: Yams
    settings:
      base:
<<<<<<< HEAD
        PRODUCT_BUNDLE_IDENTIFIER: com.RRRRRRR777.TekuToko
        INFOPLIST_KEY_CFBundleDisplayName: "とことこ"
        INFOPLIST_KEY_CFBundleName: "とことこ - お散歩SNS"
=======
        PRODUCT_MODULE_NAME: TekuToko
        PRODUCT_BUNDLE_IDENTIFIER: com.RRRRRRR777.TekuToko
        INFOPLIST_KEY_CFBundleDisplayName: "てくとこ"
        INFOPLIST_KEY_CFBundleName: "てくとこ - お散歩SNS"
>>>>>>> 436a29bc
        INFOPLIST_KEY_UIApplicationSceneManifest_Generation: YES
        INFOPLIST_KEY_UIApplicationSupportsIndirectInputEvents: YES
        INFOPLIST_KEY_UILaunchScreen_Generation: YES
        INFOPLIST_KEY_NSLocationWhenInUseUsageDescription: "このアプリはあなたの現在地を表示するために位置情報を使用します。"
        INFOPLIST_KEY_NSLocationAlwaysAndWhenInUseUsageDescription: "このアプリはバックグラウンドでも位置情報を追跡するために位置情報を使用します。"
        INFOPLIST_KEY_NSLocationAlwaysUsageDescription: "このアプリはバックグラウンドでも位置情報を追跡するために位置情報を使用します。"
        INFOPLIST_KEY_NSMotionUsageDescription: "このアプリは散歩中の歩数を正確に記録するためにモーションセンサーを使用します。"
        INFOPLIST_KEY_UISupportedInterfaceOrientations_iPhone: "UIInterfaceOrientationPortrait"
        MARKETING_VERSION: 1.0
        CURRENT_PROJECT_VERSION: 1
        ENABLE_PREVIEWS: YES
        GENERATE_INFOPLIST_FILE: YES
        SWIFT_VERSION: 5.0
        TARGETED_DEVICE_FAMILY: "1"
        DOCC_CATALOG_IDENTIFIER: com.RRRRRRR777.TekuToko
        DOCC_EXTRACT_OBJC_INFO_FOR_SWIFT_SYMBOLS: YES
        DOCC_HOSTING_BASE_PATH: TekuToko
    info:
      path: Info.plist
      properties:
        CFBundleURLTypes:
          - CFBundleTypeRole: Editor
            CFBundleURLSchemes:
              - com.googleusercontent.apps.730739320416-rjs5ngp3np3b4d8hd4fmn4c6o05ppoek
        UIBackgroundModes:
          - location
        ITSAppUsesNonExemptEncryption: false
    scheme:
      testTargets:
        - TekuTokoTests
        - TekuTokoUITests

  TekuTokoTests:
    type: bundle.unit-test
    platform: iOS
    deploymentTarget:
      iOS: 15.0
    supportedDestinations: [iOS]
    sources:
<<<<<<< HEAD
      - path: TokoTokoTests
=======
      - path: TekuTokoTests
>>>>>>> 436a29bc
    resources:
      - path: project.yml
        optional: false
    templates: [CommonSettings]
    settings:
      base:
        PRODUCT_BUNDLE_IDENTIFIER: com.RRRRRRR777.TekuTokoTests
        GENERATE_INFOPLIST_FILE: YES
        SWIFT_VERSION: 5.0
        TARGETED_DEVICE_FAMILY: "1"
    dependencies:
      - target: TekuToko
      - package: ViewInspector
        product: ViewInspector

  TekuTokoUITests:
    type: bundle.ui-testing
    platform: iOS
    deploymentTarget:
      iOS: 15.0
    supportedDestinations: [iOS]
    sources:
      - path: TekuTokoUITests
    templates: [CommonSettings]
    settings:
      base:
        PRODUCT_BUNDLE_IDENTIFIER: com.RRRRRRR777.TekuTokoUITests
        GENERATE_INFOPLIST_FILE: YES
        SWIFT_VERSION: 5.0
        TARGETED_DEVICE_FAMILY: "1"
    dependencies:
      - target: TekuToko<|MERGE_RESOLUTION|>--- conflicted
+++ resolved
@@ -77,16 +77,10 @@
         product: Yams
     settings:
       base:
-<<<<<<< HEAD
-        PRODUCT_BUNDLE_IDENTIFIER: com.RRRRRRR777.TekuToko
-        INFOPLIST_KEY_CFBundleDisplayName: "とことこ"
-        INFOPLIST_KEY_CFBundleName: "とことこ - お散歩SNS"
-=======
         PRODUCT_MODULE_NAME: TekuToko
         PRODUCT_BUNDLE_IDENTIFIER: com.RRRRRRR777.TekuToko
         INFOPLIST_KEY_CFBundleDisplayName: "てくとこ"
         INFOPLIST_KEY_CFBundleName: "てくとこ - お散歩SNS"
->>>>>>> 436a29bc
         INFOPLIST_KEY_UIApplicationSceneManifest_Generation: YES
         INFOPLIST_KEY_UIApplicationSupportsIndirectInputEvents: YES
         INFOPLIST_KEY_UILaunchScreen_Generation: YES
@@ -126,11 +120,7 @@
       iOS: 15.0
     supportedDestinations: [iOS]
     sources:
-<<<<<<< HEAD
-      - path: TokoTokoTests
-=======
       - path: TekuTokoTests
->>>>>>> 436a29bc
     resources:
       - path: project.yml
         optional: false
